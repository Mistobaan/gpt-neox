[![GitHub issues](https://img.shields.io/github/issues/EleutherAI/gpt-neox)](https://github.com/EleutherAI/gpt-neox/issues)
[<img src="https://raw.githubusercontent.com/wandb/assets/main/wandb-github-badge-28.svg" alt="Weights & Biases monitoring" height=20>](https://wandb.ai/eleutherai/neox)

# GPT-NeoX

This repository records [EleutherAI](www.eleuther.ai)'s work-in-progress for training large scale GPU language models. Our current framework is based on NVIDIA's [Megatron Language Model](https://github.com/NVIDIA/Megatron-LM) and has been augmented with techniques from [DeepSpeed](https://www.deepspeed.ai) as well as some novel optimizations. 

We aim to make this repo a centralized and accessible place to gather techniques for training large scale autoregressive language models, and accelerate research into large scale training. Additionally, we hope to train and open source a 175B parameter GPT3 replication along the way. 

For more info on our progress, please [join our discord](https://discord.com/invite/vtRgjbM) and head to the `#gpt-neo` channel. We're working with cloud compute provider [Coreweave](https://www.coreweave.com/) for training, and hope to release the weights of smaller models as we progress up to 175B parameters.

If you're looking for our TPU codebase, see [GPT-Neo](https://github.com/EleutherAI/gpt-neo).

GPT-NeoX is under active development.

## Features:

### 3D Parallelism 

- GPTNeoX offers full 3D parallelism (data, model and pipeline parallel) using deepspeed, allowing you to scale model training to hundreds of billions of parameters across multiple GPUs.

### Model Structure

- **Positional Encodings:** 

    - Choose between T5 RPE style positional encodings, a learned encoding added to the input (GPT2-style), Sinusoidal positional encoding, and no positional encodings at all (which [recent](https://arxiv.org/abs/1905.04226) [research](https://arxiv.org/abs/2102.11174) has found to even outperform other positional encodings in autoregressive models).

- **Sparsity:** 

    - Deepspeed's sparse attention kernels are supported, but don't work with cuda 11.0+, and require a specific hardware setup (V100s/RTX2080s). add `"sparsity": "all"` to your config to use sparse attention on all layers, or `"sparsity": "interspersed"` to use it every other layer. 

- **Norms:**

    - A [recent Google paper](https://arxiv.org/abs/2102.11972) has shown layernorm may not be the best option for transformer models. 
We offer a choice of layernorm, scalenorm and RMSNorm easily configured by changing a single line in your config file.

### Optimizers

- NeoX supports Adam, CPUAdam, 1-Bit Adam and SM3 optimizers, as well as Deepspeed's [Zero Redundancy Optimizer](https://www.deepspeed.ai/features/#the-zero-redundancy-optimizer).

- **Zero Redundancy Optimizer (ZeRO):** 

    - ZeRO stage 1 works seamlessly with NeoX, while ZeRO stage 2 requires pipeline parallelism be set to 0. We are additionally working on integrating ZeRO 3 into the codebase.
    Turning on ZeRO is as simple as adding one field to your configuration file.

### Straightforward configuration

- Other libraries such as Megatron-LM require you configure them using command line arguments, which can often be difficult to work with and iterate upon. We offer straightforward configuration using .yaml files, which enables you to launch training runs across 100s of GPUs with a single line bash script. 
- Additionally, we hope to make data preparation easier on the user by providing scripts to automatically download and pretokenize a number of large-scale datasets.

## Getting Started

Our codebase relies on [DeeperSpeed](https://github.com/EleutherAI/DeeperSpeed), our fork of the [DeepSpeed](https://github.com/microsoft/DeepSpeed) library with some added changes. 
We strongly recommend using Anaconda, a virtual machine, or some other form of environment isolation before installing from `requirements.txt`. Failure to do so may cause other repositories that rely on DeepSpeed to break.

First make sure you are in an environment with `torch>=1.7.1` installed. Then run `pip install -r requirements.txt`. 
You may need to change the version of `cupy-cudaxxx` to match your machine's cuda version.

Finally, certain features rely on apex, which you can install with the command below:

```bash
pip install -v --disable-pip-version-check --no-cache-dir --global-option="--cpp_ext" --global-option="--cuda_ext" git+https://github.com/NVIDIA/apex.git@e2083df5eb96643c61613b9df48dd4eea6b07690
```

We also host a Docker Image on Dockerhub at `leogao2/gpt-neox`, which enables easy multi-node training.

### Configuration and parameters

GPT-NeoX parameters are defined in a YAML configuration file which is passed to the `deepy.py` launcher - for examples see the `configs` folder. 

For a full list of parameters and documentation see the [configuration readme](configs).

### Datasets

Once you've installed all the requirements and set up your model configuration, the next step is obtaining and preprocessing your dataset. 

For demonstrative purposes we've hosted the Enron Emails corpus and made it available for downloading. Running `python prepare_data.py` will download the tokenizer files and dataset, pretokenize the dataset, and save it into a folder named `./data`.

In the future we will also be adding a single command to preprocess our 800GB language modelling dataset, [The Pile](https://arxiv.org/abs/2101.00027), and all its constituent datasets.

To prepare your own dataset for training, format it as one large jsonl file with each item in the list of dictionaries being a separate document.
The document text should be grouped under one json key, i.e `"text"`. 

Next make sure to download the GPT2 tokenizer vocab, and merge files from the following links:

- Vocab: https://s3.amazonaws.com/models.huggingface.co/bert/gpt2-vocab.json
- Merge: https://s3.amazonaws.com/models.huggingface.co/bert/gpt2-merges.txt

We plan to integrate HuggingFace's `Tokenizers` library soon to make this process smoother.

You can now pretokenize your data using `tools/preprocess_data.py`.

Usage:

```
preprocess_data.py [-h] --input INPUT [--json-keys JSON_KEYS [JSON_KEYS ...]] [--split-sentences] [--keep-newlines] --tokenizer-type {BertWordPieceLowerCase,BertWordPieceCase,GPT2BPETokenizer} [--vocab-file VOCAB_FILE] [--merge-file MERGE_FILE] [--append-eod]
                          --output-prefix OUTPUT_PREFIX [--dataset-impl {lazy,cached,mmap}] [--workers WORKERS] [--log-interval LOG_INTERVAL]

input data:
  --input INPUT         Path to input JSON
  --json-keys JSON_KEYS [JSON_KEYS ...]
                        space separate listed of keys to extract from json. default = "text".
  --split-sentences     Split documents into sentences.
  --keep-newlines       Keep newlines between sentences when splitting.

tokenizer:
  --tokenizer-type {GPT2BPETokenizer}
                        What type of tokenizer to use.
  --vocab-file VOCAB_FILE
                        Path to the vocab file
  --merge-file MERGE_FILE
                        Path to the BPE merge file (if necessary).
  --append-eod          Append an <eod> token to the end of a document.

output data:
  --output-prefix OUTPUT_PREFIX
                        Path to binary output file without suffix
  --dataset-impl {lazy,cached,mmap}

runtime:
  --workers WORKERS     Number of worker processes to launch
  --log-interval LOG_INTERVAL
                        Interval between progress updates

```

For example:

```bash
python tools/preprocess_data.py \
            --input data/mydataset.jsonl \
            --output-prefix data/mydataset \
            --vocab data/gpt2-vocab.json \
            --dataset-impl mmap \
            --tokenizer-type GPT2BPETokenizer \
            --merge-file gpt2-merges.txt \
            --append-eod
```

You would then run training with the following settings added to your configuration file:

```yaml
  "data-path": "data/mydataset/mydataset",
```

### Training

Training is launched using `deepy.py`, a wrapper around Deepspeed's launcher, which launches the same script in parallel across many GPUs / nodes.

The general usage pattern is:

```bash
./deepy.py [TRAINING_SCRIPT] [path/to/config1.yml] [path/to/config2/yml] ...
```

You can pass in an arbritrary number of configs which will all be merged at runtime.

You can also optionally pass in a config prefix, which will assume all your configs are in the same folder and append that prefix to their path.

Example usage:

```bash
./deepy.py pretrain_gpt2.py -d configs small.yml local_setup.yml
```

This will deploy the `pretrain_gpt2.py` script on all nodes with one process per GPU. The worker nodes and number of GPUs are specified in the `/job/hostfile` file (see [parameter documentation](configs)), or can simply be passed in as the `num_gpus` arg if running on a single node setup.
* Model parameters are defined in the config file `configs/small.yml`.
* Data path parameters are defined in the config file `configs/local_setup.yml`. If you are an EleutherAI member and using the [Kubernetes cluster](kubernetes), the `eleutherai_cluster.yml` config should be instead.

## Monitoring

EleutherAI is currently using [Weights & Biases to record experiments](https://wandb.ai/eleutherai/neox). If you are logged into Weights & Biases on your machine - you can do this by executing `wandb login` - your runs will automatically be recorded. Additionally, set the config parameter `wandb_team` if you would like the run to be added to an organisation/team account.

## Inference

[WIP]

## Eleuther Cluster

We run our experiments on a Kubernetes cluster generously provided by [CoreWeave](https://coreweave.com/). The `/kubernetes/` directory contains code designed to facilitate work on our server. If you are an EleutherAI member, see the [corresponding read-me](kubernetes) for information about how to use our cluster.

## Licensing

<<<<<<< HEAD
   Copyright (c) 2021 EleutherAI, Stella Biderman, Sid Black, Josh Levy-Kramer, Michael Pieler, and Shivanshu Purohit.
=======
This repository hosts code that is part of EleutherAI's GPT-NeoX project. Copyright (c) 2021 Stella Biderman, Sid Black, Eric Hallahan, Josh Levy-Kramer, Michael Pieler, Shivanshu Purohit.
>>>>>>> 0d15295c

   Licensed under the Apache License, Version 2.0 (the "License");
   you may not use this file except in compliance with the License.
   You may obtain a copy of the License at

       http://www.apache.org/licenses/LICENSE-2.0

   Unless required by applicable law or agreed to in writing, software
   distributed under the License is distributed on an "AS IS" BASIS,
   WITHOUT WARRANTIES OR CONDITIONS OF ANY KIND, either express or implied.
   See the License for the specific language governing permissions and
   limitations under the License.

<<<<<<< HEAD
This repository is based off code written by NVIDIA, HuggingFace, and Google Research that is licensed under the Apache License, Version 2.0. In accordance with the Apache License, all files that are modifications of code originally written by another party maintain their copyright header. When a file has been modified from its original version, that fact is noted in the copyright header. All derivative works of this repository must preserve these headers under the terms of the Apache License. A small amount of code in this repository is based on code written by Facebook and licensed under the MIT License. This too is marked in the headers.
=======
This repository is based off code written by NVIDIA that is licensed under the Apache License, Version 2.0. In accordance with the Apache License, all files that are modifications of code originally written by NVIDIA maintain a NVIDIA copyright header. All files that do not contain such a header are original to EleutherAI. When the NVIDIA code has been modified from its original version, that fact is noted in the copyright header. All derivative works of this repository must preserve these headers under the terms of the Apache License.
>>>>>>> 0d15295c

For full terms, see the `LICENSE` file. If you have any questions, comments, or concerns about licensing please email us at contact@eleuther.ai.<|MERGE_RESOLUTION|>--- conflicted
+++ resolved
@@ -181,28 +181,21 @@
 
 ## Licensing
 
-<<<<<<< HEAD
-   Copyright (c) 2021 EleutherAI, Stella Biderman, Sid Black, Josh Levy-Kramer, Michael Pieler, and Shivanshu Purohit.
-=======
 This repository hosts code that is part of EleutherAI's GPT-NeoX project. Copyright (c) 2021 Stella Biderman, Sid Black, Eric Hallahan, Josh Levy-Kramer, Michael Pieler, Shivanshu Purohit.
->>>>>>> 0d15295c
-
-   Licensed under the Apache License, Version 2.0 (the "License");
-   you may not use this file except in compliance with the License.
-   You may obtain a copy of the License at
-
-       http://www.apache.org/licenses/LICENSE-2.0
-
-   Unless required by applicable law or agreed to in writing, software
-   distributed under the License is distributed on an "AS IS" BASIS,
-   WITHOUT WARRANTIES OR CONDITIONS OF ANY KIND, either express or implied.
-   See the License for the specific language governing permissions and
-   limitations under the License.
-
-<<<<<<< HEAD
-This repository is based off code written by NVIDIA, HuggingFace, and Google Research that is licensed under the Apache License, Version 2.0. In accordance with the Apache License, all files that are modifications of code originally written by another party maintain their copyright header. When a file has been modified from its original version, that fact is noted in the copyright header. All derivative works of this repository must preserve these headers under the terms of the Apache License. A small amount of code in this repository is based on code written by Facebook and licensed under the MIT License. This too is marked in the headers.
-=======
+
+    GPT-NeoX is free software: you can redistribute it and/or modify
+    it under the terms of the GNU General Public License as published by
+    the Free Software Foundation, either version 3 of the License, or
+    (at your option) any later version.
+
+    This program is distributed in the hope that it will be useful,
+    but WITHOUT ANY WARRANTY; without even the implied warranty of
+    MERCHANTABILITY or FITNESS FOR A PARTICULAR PURPOSE.  See the
+    GNU General Public License for more details.
+
+    You should have received a copy of the GNU General Public License
+    along with this program. If not, see <https://www.gnu.org/licenses/>.
+
 This repository is based off code written by NVIDIA that is licensed under the Apache License, Version 2.0. In accordance with the Apache License, all files that are modifications of code originally written by NVIDIA maintain a NVIDIA copyright header. All files that do not contain such a header are original to EleutherAI. When the NVIDIA code has been modified from its original version, that fact is noted in the copyright header. All derivative works of this repository must preserve these headers under the terms of the Apache License.
->>>>>>> 0d15295c
 
 For full terms, see the `LICENSE` file. If you have any questions, comments, or concerns about licensing please email us at contact@eleuther.ai.