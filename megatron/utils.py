--- conflicted
+++ resolved
@@ -71,13 +71,8 @@
 
     # convert to binary
     return mask < 0.5
-<<<<<<< HEAD
-
-
-=======
-
-
->>>>>>> caa9ea50
+
+
 def get_ltor_masks_and_position_ids(data, eod_token, eod_mask_loss=False):
     """Build masks and position id for left to right model."""
 
