import torch

# Attempt to import FusedLayerNorm from Apex
try:
    from apex.normalization.fused_layer_norm import FusedLayerNorm as ApexLayerNorm

    # Try to use FusedLayerNorm from Apex - this will trigger an error.
    _ = ApexLayerNorm(8, eps=1e-5)

except Exception as e:
    print('WARNING: APEX is not installed, using torch.nn.LayerNorm '
          'instead of apex.normalization.FusedLayerNorm!')
    from torch.nn import LayerNorm as ApexLayerNorm


<<<<<<< HEAD
from .fused_layer_norm import MixedFusedLayerNorm as LayerNorm
=======
def get_norm(neox_args):
    if neox_args.norm == "rmsnorm":
        norm = RMSNorm
        eps = neox_args.rms_norm_epsilon
    elif neox_args.norm == "layernorm":
        eps = neox_args.layernorm_epsilon
        norm = LayerNorm
    elif neox_args.norm == "scalenorm":
        eps = neox_args.scalenorm_epsilon
        norm = ScaleNorm
    return norm, eps

>>>>>>> ced69eac

class RMSNorm(torch.nn.Module):
    def __init__(self, dim, p=-1., eps=1e-8, bias=False):
        """
            Root Mean Square Layer Normalization
        :param dim: model size
        :param p: partial RMSNorm, valid value [0, 1], default -1.0 (disabled)
        :param eps:  epsilon value, default 1e-8
        :param bias: whether use bias term for RMSNorm, disabled by
            default because RMSNorm doesn't enforce re-centering invariance.
        """
        super(RMSNorm, self).__init__()

        self.eps = eps
        self.d = dim
        self.p = p
        self.bias = bias

        self.scale = torch.nn.Parameter(torch.ones(dim))
        self.register_parameter("scale", self.scale)

        if self.bias:
            self.offset = torch.nn.Parameter(torch.zeros(dim))
            self.register_parameter("offset", self.offset)

    def forward(self, x):
        if self.p < 0. or self.p > 1.:
            norm_x = x.norm(2, dim=-1, keepdim=True)
            d_x = self.d
        else:
            partial_size = int(self.d * self.p)
            partial_x, _ = torch.split(x, [partial_size, self.d - partial_size], dim=-1)

            norm_x = partial_x.norm(2, dim=-1, keepdim=True)
            d_x = partial_size

        rms_x = norm_x * d_x ** (-1. / 2)
        x_normed = x / (rms_x + self.eps)

        if self.bias:
            return self.scale * x_normed + self.offset

        return self.scale * x_normed


class ScaleNorm(torch.nn.Module):
    def __init__(self, dim, eps=1e-5):
        super().__init__()
        self.g = torch.nn.Parameter(torch.ones(1))
        self.eps = eps

    def forward(self, x):
        n = torch.norm(x, dim=-1, keepdim=True).clamp(min=self.eps)
        return x / n * self.g

def get_norm(neox_args):
    if neox_args.norm == "rmsnorm":
        norm = RMSNorm
        eps = neox_args.rms_norm_epsilon
    elif neox_args.norm == "layernorm":
        eps = neox_args.layernorm_epsilon
        norm = LayerNorm
    elif neox_args.norm == "scalenorm":
        eps = neox_args.scalenorm_epsilon
        norm = ScaleNorm
    elif neox_args.norm == "apexlayernorm":
        eps = neox_args.layernorm_epsilon
        norm = ApexLayerNorm
    else:
        raise ValueError(f"norm {neox_args.norm} not recognized")
    return norm, eps<|MERGE_RESOLUTION|>--- conflicted
+++ resolved
@@ -1,4 +1,5 @@
 import torch
+from .fused_layer_norm import MixedFusedLayerNorm as LayerNorm
 
 # Attempt to import FusedLayerNorm from Apex
 try:
@@ -12,10 +13,6 @@
           'instead of apex.normalization.FusedLayerNorm!')
     from torch.nn import LayerNorm as ApexLayerNorm
 
-
-<<<<<<< HEAD
-from .fused_layer_norm import MixedFusedLayerNorm as LayerNorm
-=======
 def get_norm(neox_args):
     if neox_args.norm == "rmsnorm":
         norm = RMSNorm
@@ -26,9 +23,12 @@
     elif neox_args.norm == "scalenorm":
         eps = neox_args.scalenorm_epsilon
         norm = ScaleNorm
+    elif neox_args.norm == "apexlayernorm":
+        eps = neox_args.layernorm_epsilon
+        norm = ApexLayerNorm
+    else:
+        raise ValueError(f"norm {neox_args.norm} not recognized")
     return norm, eps
-
->>>>>>> ced69eac
 
 class RMSNorm(torch.nn.Module):
     def __init__(self, dim, p=-1., eps=1e-8, bias=False):
@@ -82,21 +82,4 @@
 
     def forward(self, x):
         n = torch.norm(x, dim=-1, keepdim=True).clamp(min=self.eps)
-        return x / n * self.g
-
-def get_norm(neox_args):
-    if neox_args.norm == "rmsnorm":
-        norm = RMSNorm
-        eps = neox_args.rms_norm_epsilon
-    elif neox_args.norm == "layernorm":
-        eps = neox_args.layernorm_epsilon
-        norm = LayerNorm
-    elif neox_args.norm == "scalenorm":
-        eps = neox_args.scalenorm_epsilon
-        norm = ScaleNorm
-    elif neox_args.norm == "apexlayernorm":
-        eps = neox_args.layernorm_epsilon
-        norm = ApexLayerNorm
-    else:
-        raise ValueError(f"norm {neox_args.norm} not recognized")
-    return norm, eps+        return x / n * self.g